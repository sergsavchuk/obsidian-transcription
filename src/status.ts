
// Inspired by
// https://github.com/renehernandez/obsidian-readwise/blob/eee5676524962ebfa7eaf1084e018dafe3c2f394/src/status.ts
export class StatusBar {
    private messages: StatusBarMessage[] = [];
    private currentMessage: StatusBarMessage | undefined;
    private statusBarEl: HTMLElement;

    constructor(statusBarEl: HTMLElement) {
        this.statusBarEl = statusBarEl;
    }

    // Return true if there is a message in the queue that is forced
    hasForcedMessage() {
        return this.messages.some((message) => message.force);
    }

    setText(message: StatusBarMessage) {
        this.statusBarEl.setText(message.message);
    }

    clearText() {
        this.statusBarEl.setText("");
    }


    displayMessage(message: string, timeout: number, force = false, kek_mode = false) {
    // Don't show the same message twice
        if (this.messages[0] && this.messages[0].message === message) return;

        this.messages.push(new StatusBarMessage(`Transcribe: ${message.slice(0, 100)}`, timeout, force, kek_mode));
        this.display();
    }

    display() {
    // First check if there are any forced messages, if so, clear the queue and queue the last forced message
        if (this.hasForcedMessage()) {
            const lastForced = this.messages.filter((message) => message.force).pop();
            if (lastForced) this.messages = [lastForced];

            if (this.currentMessage !== lastForced) {
                this.currentMessage = lastForced;
                if (!this.currentMessage) return;
                this.currentMessage.timeShown = Date.now();
                this.setText(this.currentMessage);
            }
            else if (this.currentMessage == lastForced && this.currentMessage && this.currentMessage.messageTimedOut()) {
                this.clearText();
            }
        }

        // Otherwise check if we need to do anything to the queue
        else {
            // If the current message has timed out, display the next message if there is one
            if (this.currentMessage && this.currentMessage.messageTimedOut()) {
                if (this.messages.length > 0) {
                    const currentMessage = this.messages.shift()
                    this.currentMessage = currentMessage;
                    if (this.currentMessage) {
                        this.setText(this.currentMessage);
                        this.currentMessage.timeShown = Date.now();
                    }
                    else {
                        this.currentMessage = undefined;
                        this.clearText()
                    }
                } else {
                    this.currentMessage = undefined;
                    this.clearText()
                }
            }
            // If there is no current message, display the next message if there is one
            else if (!this.currentMessage && this.messages.length > 0) {
                const currentMessage = this.messages.shift();
                this.currentMessage = currentMessage;
                if (!this.currentMessage) return;
                this.setText(this.currentMessage);
                this.currentMessage.timeShown = Date.now();
            }
            else if (!this.currentMessage) {
                this.clearText();
            }
        }
    }
}

class StatusBarMessage {
    message: string;
    timeout: number;
    force: boolean;
    timeShown: number;
    kek_mode: boolean;

<<<<<<< HEAD
	messageAge = function () {
		if (!this.timeShown) return 0;
		return Date.now() - this.timeShown;
	}

	messageTimedOut = function () {
		return this.messageAge() >= this.timeout;
	}
=======
    messageAge = function() {
        if (!this.timeShown) return 0;
        return Date.now() - this.timeShown;
    }

    messageTimedOut = function() {
        return this.messageAge() >= this.timeout;
    }
>>>>>>> 8d68ba55

    constructor(message: string, timeout: number, force = false, kek_mode = false) {
        this.message = message;
        this.timeout = timeout;
        this.force = force;
        this.kek_mode = kek_mode;
    }
}<|MERGE_RESOLUTION|>--- conflicted
+++ resolved
@@ -25,7 +25,7 @@
 
 
     displayMessage(message: string, timeout: number, force = false, kek_mode = false) {
-    // Don't show the same message twice
+        // Don't show the same message twice
         if (this.messages[0] && this.messages[0].message === message) return;
 
         this.messages.push(new StatusBarMessage(`Transcribe: ${message.slice(0, 100)}`, timeout, force, kek_mode));
@@ -33,7 +33,7 @@
     }
 
     display() {
-    // First check if there are any forced messages, if so, clear the queue and queue the last forced message
+        // First check if there are any forced messages, if so, clear the queue and queue the last forced message
         if (this.hasForcedMessage()) {
             const lastForced = this.messages.filter((message) => message.force).pop();
             if (lastForced) this.messages = [lastForced];
@@ -91,25 +91,14 @@
     timeShown: number;
     kek_mode: boolean;
 
-<<<<<<< HEAD
-	messageAge = function () {
-		if (!this.timeShown) return 0;
-		return Date.now() - this.timeShown;
-	}
-
-	messageTimedOut = function () {
-		return this.messageAge() >= this.timeout;
-	}
-=======
-    messageAge = function() {
+    messageAge = function () {
         if (!this.timeShown) return 0;
         return Date.now() - this.timeShown;
     }
 
-    messageTimedOut = function() {
+    messageTimedOut = function () {
         return this.messageAge() >= this.timeout;
     }
->>>>>>> 8d68ba55
 
     constructor(message: string, timeout: number, force = false, kek_mode = false) {
         this.message = message;
