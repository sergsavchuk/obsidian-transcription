--- conflicted
+++ resolved
@@ -34,7 +34,6 @@
 	embedKeywords: true,
 };
 
-<<<<<<< HEAD
 const LANGUAGES = {
 	AFRIKAANS: "af",
 	ALBANIAN: "sq",
@@ -123,11 +122,11 @@
 	TELUGU: "te",
 	THAI: "th",
 };
-=======
+
 const SWIFTINK_AUTH_CALLBACK =
 	"https://swiftink.io/login/?callback=obsidian://swiftink_auth";
 // "http://localhost:4200/login/?callback=obsidian://swiftink_auth",
->>>>>>> 9838f089
+
 
 class TranscriptionSettingTab extends PluginSettingTab {
 	plugin: Transcription;
@@ -505,8 +504,4 @@
 }
 
 export type { TranscriptionSettings };
-<<<<<<< HEAD
-export { DEFAULT_SETTINGS, TranscriptionSettingTab, SWIFTINK_AUTH_CALLBACK };
-=======
-export { DEFAULT_SETTINGS, SWIFTINK_AUTH_CALLBACK, TranscriptionSettingTab };
->>>>>>> 9838f089
+export { DEFAULT_SETTINGS, SWIFTINK_AUTH_CALLBACK, TranscriptionSettingTab };